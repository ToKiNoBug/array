--- conflicted
+++ resolved
@@ -1496,15 +1496,10 @@
     class = internal::enable_if_callable<Fn, typename std::remove_pointer<Ptr>::type&>>
 NDARRAY_UNIQUE NDARRAY_HOST_DEVICE void for_each_value_in_order(
     const Shape& shape, Ptr base, Fn&& fn) {
-<<<<<<< HEAD
-  for_each_index_in_order(
-      shape, [=, fn = std::move(fn)](const typename Shape::index_type& i) { fn(base[shape(i)]); });
-=======
   // TODO: This is losing compile-time constant extents and strides info
   // (https://github.com/dsharlet/array/issues/1).
   auto base_and_stride = std::make_tuple(base, shape.stride());
   internal::for_each_value_in_order<Shape::rank() - 1>(shape.extent(), fn, base_and_stride);
->>>>>>> 03b22283
 }
 
 /** Similar to `for_each_value_in_order`, but iterates over two arrays
@@ -1515,11 +1510,6 @@
         typename std::remove_pointer<PtrB>::type&>>
 NDARRAY_UNIQUE NDARRAY_HOST_DEVICE void for_each_value_in_order(const Shape& shape,
     const ShapeA& shape_a, PtrA base_a, const ShapeB& shape_b, PtrB base_b, Fn&& fn) {
-<<<<<<< HEAD
-  for_each_index_in_order(shape, [=, fn = std::move(fn)](const typename Shape::index_type& i) {
-    fn(base_a[shape_a(i)], base_b[shape_b(i)]);
-  });
-=======
   base_a += shape_a(shape.min());
   base_b += shape_b(shape.min());
   // TODO: This is losing compile-time constant extents and strides info
@@ -1527,7 +1517,6 @@
   auto a = std::make_tuple(base_a, shape_a.stride());
   auto b = std::make_tuple(base_b, shape_b.stride());
   internal::for_each_value_in_order<Shape::rank() - 1>(shape.extent(), fn, a, b);
->>>>>>> 03b22283
 }
 
 namespace internal {
